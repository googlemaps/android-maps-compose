--- conflicted
+++ resolved
@@ -4,9 +4,6 @@
 }
 
 android {
-<<<<<<< HEAD
-    namespace = "com.google.maps.android.compose.widgets"
-=======
     lint {
         sarifOutput = layout.buildDirectory.file("reports/lint-results.sarif").get().asFile
     }
@@ -45,7 +42,6 @@
             )
         }
     }
->>>>>>> 3c6ced21
 }
 
 dependencies {
