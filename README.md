--- conflicted
+++ resolved
@@ -22,18 +22,11 @@
 
 ```groovy
 dependencies {
-<<<<<<< HEAD
-    implementation 'com.google.maps.android:maps-compose:3.1.1'
-
-    // Optionally, you can include the Compose utils library for Clustering, etc.
-    implementation 'com.google.maps.android:maps-compose-utils:3.1.1'
-=======
     implementation 'com.google.maps.android:maps-compose:4.0.0'
 
     // Optionally, you can include the Compose utils library for Clustering,
     // Street View metadata checks, etc.
     implementation 'com.google.maps.android:maps-compose-utils:4.0.0'
->>>>>>> d299486d
 
     // Optionally, you can include the widgets library for ScaleBar, etc.
     implementation 'com.google.maps.android:maps-compose-widgets:4.0.0'
