// Copyright 2021 Google LLC
//
// Licensed under the Apache License, Version 2.0 (the "License");
// you may not use this file except in compliance with the License.
// You may obtain a copy of the License at
//
//      http://www.apache.org/licenses/LICENSE-2.0
//
// Unless required by applicable law or agreed to in writing, software
// distributed under the License is distributed on an "AS IS" BASIS,
// WITHOUT WARRANTIES OR CONDITIONS OF ANY KIND, either express or implied.
// See the License for the specific language governing permissions and
// limitations under the License.

package com.google.maps.android.compose

import androidx.compose.runtime.Composable
import androidx.compose.runtime.ComposeNode
import androidx.compose.runtime.CompositionContext
import androidx.compose.runtime.Immutable
import androidx.compose.runtime.currentComposer
<<<<<<< HEAD
=======
import androidx.compose.runtime.getValue
import androidx.compose.runtime.mutableStateOf
import androidx.compose.runtime.remember
import androidx.compose.runtime.rememberCompositionContext
import androidx.compose.runtime.setValue
>>>>>>> 2c155555
import androidx.compose.ui.geometry.Offset
import com.google.android.gms.maps.model.BitmapDescriptor
import com.google.android.gms.maps.model.LatLng
import com.google.android.gms.maps.model.Marker
import com.google.maps.android.ktx.addMarker

internal class MarkerNode(
    val compositionContext: CompositionContext,
    val marker: Marker,
    var onMarkerClick: (Marker) -> Boolean,
    var onInfoWindowClick: (Marker) -> Unit,
    var onInfoWindowClose: (Marker) -> Unit,
    var onInfoWindowLongClick: (Marker) -> Unit,
<<<<<<< HEAD
    var onMarkerDrag: (Marker, DragState) -> Unit,
=======
    var infoWindow: (@Composable (Marker) -> Unit)?,
    var infoContent: (@Composable (Marker) -> Unit)?,
>>>>>>> 2c155555
) : MapNode {
    override fun onRemoved() {
        marker.remove()
    }
}

@Immutable
enum class DragState {
    START, DRAG, END
}

/**
 * A composable for a marker on the map.
 *
 * @param position the position of the marker
 * @param alpha the alpha (opacity) of the marker
 * @param anchor the anchor for the marker image
 * @param draggable sets the draggability for the marker
 * @param flat sets if the marker should be flat against the map
 * @param icon sets the icon for the marker
 * @param infoWindowAnchor the anchor point of the info window on the marker image
 * @param rotation the rotation of the marker in degrees clockwise about the marker's anchor point
 * @param snippet the snippet for the marker
 * @param tag optional tag to associate with the marker
 * @param title the title for the marker
 * @param visible the visibility of the marker
 * @param zIndex the z-index of the marker
 * @param onClick a lambda invoked when the marker is clicked
 * @param onInfoWindowClick a lambda invoked when the marker's info window is clicked
 * @param onInfoWindowClose a lambda invoked when the marker's info window is closed
 * @param onInfoWindowLongClick a lambda invoked when the marker's info window is long clicked
 * @param onMarkerDrag a lambda invoked while the marker is dragged
 */
@Composable
fun Marker(
    position: LatLng,
    alpha: Float = 1.0f,
    anchor: Offset = Offset(0.5f, 1.0f),
    draggable: Boolean = false,
    flat: Boolean = false,
    icon: BitmapDescriptor? = null,
    infoWindowAnchor: Offset = Offset(0.5f, 0.0f),
    rotation: Float = 0.0f,
    snippet: String? = null,
    tag: Any? = null,
    title: String? = null,
    visible: Boolean = true,
    zIndex: Float = 0.0f,
    onClick: (Marker) -> Boolean = { false },
    onInfoWindowClick: (Marker) -> Unit = {},
    onInfoWindowClose: (Marker) -> Unit = {},
    onInfoWindowLongClick: (Marker) -> Unit = {},
    onMarkerDrag: (Marker, DragState) -> Unit = { _, _ -> },
) {
    MarkerImpl(
        position = position,
        alpha = alpha,
        anchor = anchor,
        draggable = draggable,
        flat = flat,
        icon = icon,
        infoWindowAnchor = infoWindowAnchor,
        rotation = rotation,
        snippet = snippet,
        tag = tag,
        title = title,
        visible = visible,
        zIndex = zIndex,
        markerDragState = markerDragState,
        onClick = onClick,
        onInfoWindowClick = onInfoWindowClick,
        onInfoWindowClose = onInfoWindowClose,
        onInfoWindowLongClick = onInfoWindowLongClick,
    )
}

/**
 * A composable for a marker on the map wherein its entire info window can be
 * customized. If this customization is not required, use
 * [com.google.maps.android.compose.Marker].
 *
 * @param position the position of the marker
 * @param alpha the alpha (opacity) of the marker
 * @param anchor the anchor for the marker image
 * @param draggable sets the draggability for the marker
 * @param flat sets if the marker should be flat against the map
 * @param icon sets the icon for the marker
 * @param infoWindowAnchor the anchor point of the info window on the marker image
 * @param rotation the rotation of the marker in degrees clockwise about the marker's anchor point
 * @param snippet the snippet for the marker
 * @param tag optional tag to associate with the marker
 * @param title the title for the marker
 * @param visible the visibility of the marker
 * @param zIndex the z-index of the marker
 * @param markerDragState a [MarkerDragState] to be used for observing marker drag events
 * @param onClick a lambda invoked when the marker is clicked
 * @param onInfoWindowClick a lambda invoked when the marker's info window is clicked
 * @param onInfoWindowClose a lambda invoked when the marker's info window is closed
 * @param onInfoWindowLongClick a lambda invoked when the marker's info window is long clicked
 * @param content optional composable lambda expression for customizing the
 * info window's content
 */
@Composable
fun MarkerInfoWindow(
    position: LatLng,
    alpha: Float = 1.0f,
    anchor: Offset = Offset(0.5f, 1.0f),
    draggable: Boolean = false,
    flat: Boolean = false,
    icon: BitmapDescriptor? = null,
    infoWindowAnchor: Offset = Offset(0.5f, 0.0f),
    rotation: Float = 0.0f,
    snippet: String? = null,
    tag: Any? = null,
    title: String? = null,
    visible: Boolean = true,
    zIndex: Float = 0.0f,
    markerDragState: MarkerDragState? = null,
    onClick: (Marker) -> Boolean = { false },
    onInfoWindowClick: (Marker) -> Unit = {},
    onInfoWindowClose: (Marker) -> Unit = {},
    onInfoWindowLongClick: (Marker) -> Unit = {},
    content: (@Composable (Marker) -> Unit)? = null
) {
    MarkerImpl(
        position = position,
        alpha = alpha,
        anchor = anchor,
        draggable = draggable,
        flat = flat,
        icon = icon,
        infoWindowAnchor = infoWindowAnchor,
        rotation = rotation,
        snippet = snippet,
        tag = tag,
        title = title,
        visible = visible,
        zIndex = zIndex,
        markerDragState = markerDragState,
        onClick = onClick,
        onInfoWindowClick = onInfoWindowClick,
        onInfoWindowClose = onInfoWindowClose,
        onInfoWindowLongClick = onInfoWindowLongClick,
        infoWindow = content,
    )
}

/**
 * A composable for a marker on the map wherein its info window contents can be
 * customized. If this customization is not required, use
 * [com.google.maps.android.compose.Marker].
 *
 * @param position the position of the marker
 * @param alpha the alpha (opacity) of the marker
 * @param anchor the anchor for the marker image
 * @param draggable sets the draggability for the marker
 * @param flat sets if the marker should be flat against the map
 * @param icon sets the icon for the marker
 * @param infoWindowAnchor the anchor point of the info window on the marker image
 * @param rotation the rotation of the marker in degrees clockwise about the marker's anchor point
 * @param snippet the snippet for the marker
 * @param tag optional tag to associate with the marker
 * @param title the title for the marker
 * @param visible the visibility of the marker
 * @param zIndex the z-index of the marker
 * @param markerDragState a [MarkerDragState] to be used for observing marker drag events
 * @param onClick a lambda invoked when the marker is clicked
 * @param onInfoWindowClick a lambda invoked when the marker's info window is clicked
 * @param onInfoWindowClose a lambda invoked when the marker's info window is closed
 * @param onInfoWindowLongClick a lambda invoked when the marker's info window is long clicked
 * @param content optional composable lambda expression for customizing the
 * info window's content
 */
@Composable
fun MarkerInfoWindowContent(
    position: LatLng,
    alpha: Float = 1.0f,
    anchor: Offset = Offset(0.5f, 1.0f),
    draggable: Boolean = false,
    flat: Boolean = false,
    icon: BitmapDescriptor? = null,
    infoWindowAnchor: Offset = Offset(0.5f, 0.0f),
    rotation: Float = 0.0f,
    snippet: String? = null,
    tag: Any? = null,
    title: String? = null,
    visible: Boolean = true,
    zIndex: Float = 0.0f,
    markerDragState: MarkerDragState? = null,
    onClick: (Marker) -> Boolean = { false },
    onInfoWindowClick: (Marker) -> Unit = {},
    onInfoWindowClose: (Marker) -> Unit = {},
    onInfoWindowLongClick: (Marker) -> Unit = {},
    content: (@Composable (Marker) -> Unit)? = null
) {
    MarkerImpl(
        position = position,
        alpha = alpha,
        anchor = anchor,
        draggable = draggable,
        flat = flat,
        icon = icon,
        infoWindowAnchor = infoWindowAnchor,
        rotation = rotation,
        snippet = snippet,
        tag = tag,
        title = title,
        visible = visible,
        zIndex = zIndex,
        markerDragState = markerDragState,
        onClick = onClick,
        onInfoWindowClick = onInfoWindowClick,
        onInfoWindowClose = onInfoWindowClose,
        onInfoWindowLongClick = onInfoWindowLongClick,
        infoContent = content,
    )
}

/**
 * Internal implementation for a marker on a Google map.
 *
 * @param position the position of the marker
 * @param alpha the alpha (opacity) of the marker
 * @param anchor the anchor for the marker image
 * @param draggable sets the draggability for the marker
 * @param flat sets if the marker should be flat against the map
 * @param icon sets the icon for the marker
 * @param infoWindowAnchor the anchor point of the info window on the marker image
 * @param rotation the rotation of the marker in degrees clockwise about the marker's anchor point
 * @param snippet the snippet for the marker
 * @param tag optional tag to associate with the marker
 * @param title the title for the marker
 * @param visible the visibility of the marker
 * @param zIndex the z-index of the marker
 * @param markerDragState a [MarkerDragState] to be used for observing marker drag events
 * @param onClick a lambda invoked when the marker is clicked
 * @param onInfoWindowClick a lambda invoked when the marker's info window is clicked
 * @param onInfoWindowClose a lambda invoked when the marker's info window is closed
 * @param onInfoWindowLongClick a lambda invoked when the marker's info window is long clicked
 * @param infoWindow optional composable lambda expression for customizing
 * the entire info window. If this value is non-null, the value in infoContent]
 * will be ignored.
 * @param infoContent optional composable lambda expression for customizing
 * the info window's content. If this value is non-null, [infoWindow] must be null.
 */
@Composable
private fun MarkerImpl(
    position: LatLng,
    alpha: Float = 1.0f,
    anchor: Offset = Offset(0.5f, 1.0f),
    draggable: Boolean = false,
    flat: Boolean = false,
    icon: BitmapDescriptor? = null,
    infoWindowAnchor: Offset = Offset(0.5f, 0.0f),
    rotation: Float = 0.0f,
    snippet: String? = null,
    tag: Any? = null,
    title: String? = null,
    visible: Boolean = true,
    zIndex: Float = 0.0f,
    markerDragState: MarkerDragState? = null,
    onClick: (Marker) -> Boolean = { false },
    onInfoWindowClick: (Marker) -> Unit = {},
    onInfoWindowClose: (Marker) -> Unit = {},
    onInfoWindowLongClick: (Marker) -> Unit = {},
    infoWindow: (@Composable (Marker) -> Unit)? = null,
    infoContent: (@Composable (Marker) -> Unit)? = null,
) {
    val mapApplier = currentComposer.applier as? MapApplier
    val compositionContext = rememberCompositionContext()
    ComposeNode<MarkerNode, MapApplier>(
        factory = {
            val marker = mapApplier?.map?.addMarker {
                alpha(alpha)
                anchor(anchor.x, anchor.y)
                draggable(draggable)
                flat(flat)
                icon(icon)
                infoWindowAnchor(infoWindowAnchor.x, infoWindowAnchor.y)
                position(position)
                rotation(rotation)
                snippet(snippet)
                title(title)
                visible(visible)
                zIndex(zIndex)
            } ?: error("Error adding marker")
            marker.tag = tag
            MarkerNode(
                compositionContext = compositionContext,
                marker = marker,
                onMarkerClick = onClick,
                onInfoWindowClick = onInfoWindowClick,
                onInfoWindowClose = onInfoWindowClose,
                onInfoWindowLongClick = onInfoWindowLongClick,
<<<<<<< HEAD
                onMarkerDrag = onMarkerDrag,
=======
                infoContent = infoContent,
                infoWindow = infoWindow,
>>>>>>> 2c155555
            )
        },
        update = {
            update(onClick) { this.onMarkerClick = it }
            update(onInfoWindowClick) { this.onInfoWindowClick = it }
            update(onInfoWindowClose) { this.onInfoWindowClose = it }
            update(onInfoWindowLongClick) { this.onInfoWindowLongClick = it }
<<<<<<< HEAD
            update(onMarkerDrag) { this.onMarkerDrag = it }
=======
            update(infoContent) { this.infoContent = it }
            update(infoWindow) { this.infoWindow = it }
>>>>>>> 2c155555

            set(alpha) { this.marker.alpha = it }
            set(anchor) { this.marker.setAnchor(it.x, it.y) }
            set(draggable) { this.marker.isDraggable = it }
            set(flat) { this.marker.isFlat = it }
            set(icon) { this.marker.setIcon(it) }
            set(infoWindowAnchor) { this.marker.setInfoWindowAnchor(it.x, it.y) }
            set(position) { this.marker.position = it }
            set(rotation) { this.marker.rotation = it }
            set(snippet) {
                this.marker.snippet = it
                if (this.marker.isInfoWindowShown) {
                    this.marker.showInfoWindow()
                }
            }
            set(tag) { this.marker.tag = it }
            set(title) {
                this.marker.title = it
                if (this.marker.isInfoWindowShown) {
                    this.marker.showInfoWindow()
                }
            }
            set(visible) { this.marker.isVisible = it }
            set(zIndex) { this.marker.zIndex = it }
        }
    )
}<|MERGE_RESOLUTION|>--- conflicted
+++ resolved
@@ -19,14 +19,7 @@
 import androidx.compose.runtime.CompositionContext
 import androidx.compose.runtime.Immutable
 import androidx.compose.runtime.currentComposer
-<<<<<<< HEAD
-=======
-import androidx.compose.runtime.getValue
-import androidx.compose.runtime.mutableStateOf
-import androidx.compose.runtime.remember
 import androidx.compose.runtime.rememberCompositionContext
-import androidx.compose.runtime.setValue
->>>>>>> 2c155555
 import androidx.compose.ui.geometry.Offset
 import com.google.android.gms.maps.model.BitmapDescriptor
 import com.google.android.gms.maps.model.LatLng
@@ -40,12 +33,9 @@
     var onInfoWindowClick: (Marker) -> Unit,
     var onInfoWindowClose: (Marker) -> Unit,
     var onInfoWindowLongClick: (Marker) -> Unit,
-<<<<<<< HEAD
     var onMarkerDrag: (Marker, DragState) -> Unit,
-=======
     var infoWindow: (@Composable (Marker) -> Unit)?,
     var infoContent: (@Composable (Marker) -> Unit)?,
->>>>>>> 2c155555
 ) : MapNode {
     override fun onRemoved() {
         marker.remove()
@@ -114,11 +104,11 @@
         title = title,
         visible = visible,
         zIndex = zIndex,
-        markerDragState = markerDragState,
         onClick = onClick,
         onInfoWindowClick = onInfoWindowClick,
         onInfoWindowClose = onInfoWindowClose,
         onInfoWindowLongClick = onInfoWindowLongClick,
+        onMarkerDrag = onMarkerDrag,
     )
 }
 
@@ -140,11 +130,11 @@
  * @param title the title for the marker
  * @param visible the visibility of the marker
  * @param zIndex the z-index of the marker
- * @param markerDragState a [MarkerDragState] to be used for observing marker drag events
  * @param onClick a lambda invoked when the marker is clicked
  * @param onInfoWindowClick a lambda invoked when the marker's info window is clicked
  * @param onInfoWindowClose a lambda invoked when the marker's info window is closed
  * @param onInfoWindowLongClick a lambda invoked when the marker's info window is long clicked
+ * @param onMarkerDrag a lambda invoked while the marker is dragged
  * @param content optional composable lambda expression for customizing the
  * info window's content
  */
@@ -163,11 +153,11 @@
     title: String? = null,
     visible: Boolean = true,
     zIndex: Float = 0.0f,
-    markerDragState: MarkerDragState? = null,
     onClick: (Marker) -> Boolean = { false },
     onInfoWindowClick: (Marker) -> Unit = {},
     onInfoWindowClose: (Marker) -> Unit = {},
     onInfoWindowLongClick: (Marker) -> Unit = {},
+    onMarkerDrag: (Marker, DragState) -> Unit = { _,_ -> },
     content: (@Composable (Marker) -> Unit)? = null
 ) {
     MarkerImpl(
@@ -184,11 +174,11 @@
         title = title,
         visible = visible,
         zIndex = zIndex,
-        markerDragState = markerDragState,
         onClick = onClick,
         onInfoWindowClick = onInfoWindowClick,
         onInfoWindowClose = onInfoWindowClose,
         onInfoWindowLongClick = onInfoWindowLongClick,
+        onMarkerDrag = onMarkerDrag,
         infoWindow = content,
     )
 }
@@ -211,11 +201,11 @@
  * @param title the title for the marker
  * @param visible the visibility of the marker
  * @param zIndex the z-index of the marker
- * @param markerDragState a [MarkerDragState] to be used for observing marker drag events
  * @param onClick a lambda invoked when the marker is clicked
  * @param onInfoWindowClick a lambda invoked when the marker's info window is clicked
  * @param onInfoWindowClose a lambda invoked when the marker's info window is closed
  * @param onInfoWindowLongClick a lambda invoked when the marker's info window is long clicked
+ * @param onMarkerDrag a lambda invoked while the marker is dragged
  * @param content optional composable lambda expression for customizing the
  * info window's content
  */
@@ -234,11 +224,11 @@
     title: String? = null,
     visible: Boolean = true,
     zIndex: Float = 0.0f,
-    markerDragState: MarkerDragState? = null,
     onClick: (Marker) -> Boolean = { false },
     onInfoWindowClick: (Marker) -> Unit = {},
     onInfoWindowClose: (Marker) -> Unit = {},
     onInfoWindowLongClick: (Marker) -> Unit = {},
+    onMarkerDrag: (Marker, DragState) -> Unit = { _,_ -> },
     content: (@Composable (Marker) -> Unit)? = null
 ) {
     MarkerImpl(
@@ -255,11 +245,11 @@
         title = title,
         visible = visible,
         zIndex = zIndex,
-        markerDragState = markerDragState,
         onClick = onClick,
         onInfoWindowClick = onInfoWindowClick,
         onInfoWindowClose = onInfoWindowClose,
         onInfoWindowLongClick = onInfoWindowLongClick,
+        onMarkerDrag = onMarkerDrag,
         infoContent = content,
     )
 }
@@ -280,11 +270,11 @@
  * @param title the title for the marker
  * @param visible the visibility of the marker
  * @param zIndex the z-index of the marker
- * @param markerDragState a [MarkerDragState] to be used for observing marker drag events
  * @param onClick a lambda invoked when the marker is clicked
  * @param onInfoWindowClick a lambda invoked when the marker's info window is clicked
  * @param onInfoWindowClose a lambda invoked when the marker's info window is closed
  * @param onInfoWindowLongClick a lambda invoked when the marker's info window is long clicked
+ * @param onMarkerDrag a lambda invoked while the marker is dragged
  * @param infoWindow optional composable lambda expression for customizing
  * the entire info window. If this value is non-null, the value in infoContent]
  * will be ignored.
@@ -306,11 +296,11 @@
     title: String? = null,
     visible: Boolean = true,
     zIndex: Float = 0.0f,
-    markerDragState: MarkerDragState? = null,
     onClick: (Marker) -> Boolean = { false },
     onInfoWindowClick: (Marker) -> Unit = {},
     onInfoWindowClose: (Marker) -> Unit = {},
     onInfoWindowLongClick: (Marker) -> Unit = {},
+    onMarkerDrag: (Marker, DragState) -> Unit = { _,_ -> },
     infoWindow: (@Composable (Marker) -> Unit)? = null,
     infoContent: (@Composable (Marker) -> Unit)? = null,
 ) {
@@ -340,12 +330,9 @@
                 onInfoWindowClick = onInfoWindowClick,
                 onInfoWindowClose = onInfoWindowClose,
                 onInfoWindowLongClick = onInfoWindowLongClick,
-<<<<<<< HEAD
                 onMarkerDrag = onMarkerDrag,
-=======
                 infoContent = infoContent,
                 infoWindow = infoWindow,
->>>>>>> 2c155555
             )
         },
         update = {
@@ -353,12 +340,9 @@
             update(onInfoWindowClick) { this.onInfoWindowClick = it }
             update(onInfoWindowClose) { this.onInfoWindowClose = it }
             update(onInfoWindowLongClick) { this.onInfoWindowLongClick = it }
-<<<<<<< HEAD
             update(onMarkerDrag) { this.onMarkerDrag = it }
-=======
             update(infoContent) { this.infoContent = it }
             update(infoWindow) { this.infoWindow = it }
->>>>>>> 2c155555
 
             set(alpha) { this.marker.alpha = it }
             set(anchor) { this.marker.setAnchor(it.x, it.y) }
