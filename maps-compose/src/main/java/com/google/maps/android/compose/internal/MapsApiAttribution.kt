--- conflicted
+++ resolved
@@ -39,13 +39,8 @@
      */
     suspend fun addAttributionId(context: Context) {
         if (hasBeenCalled.compareAndSet(false, true)) {
-<<<<<<< HEAD
-            CoroutineScope(Dispatchers.IO).launch {
-                // See https://developers.google.com/maps/documentation/android-sdk/reference/com/google/android/gms/maps/MapsApiSettings#addInternalUsageAttributionId(android.content.Context,java.lang.String)
-=======
             withContext(Dispatchers.IO) {
->>>>>>> 3194c2a3
-                MapsApiSettings.addInternalUsageAttributionId(context, AttributionId.VALUE)
+                MapsApiSettings.addInternalUsageAttributionId(context, attributionId)
                 _isInitialized.value = true
             }
         }
