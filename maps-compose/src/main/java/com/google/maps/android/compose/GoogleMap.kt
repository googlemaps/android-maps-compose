// Copyright 2023 Google LLC
//
// Licensed under the Apache License, Version 2.0 (the "License");
// you may not use this file except in compliance with the License.
// You may obtain a copy of the License at
//
//      http://www.apache.org/licenses/LICENSE-2.0
//
// Unless required by applicable law or agreed to in writing, software
// distributed under the License is distributed on an "AS IS" BASIS,
// WITHOUT WARRANTIES OR CONDITIONS OF ANY KIND, either express or implied.
// See the License for the specific language governing permissions and
// limitations under the License.

package com.google.maps.android.compose

import android.content.ComponentCallbacks
import android.content.res.Configuration
import android.location.Location
import android.os.Bundle
import android.view.View
import androidx.compose.foundation.layout.Box
import androidx.compose.foundation.layout.PaddingValues
import androidx.compose.runtime.Composable
import androidx.compose.runtime.Composition
import androidx.compose.runtime.CompositionContext
import androidx.compose.runtime.CompositionLocalProvider
import androidx.compose.runtime.Stable
import androidx.compose.runtime.getValue
import androidx.compose.runtime.mutableStateOf
import androidx.compose.runtime.remember
import androidx.compose.runtime.rememberCompositionContext
import androidx.compose.runtime.rememberCoroutineScope
import androidx.compose.runtime.rememberUpdatedState
import androidx.compose.runtime.setValue
import androidx.compose.ui.Modifier
import androidx.compose.ui.platform.LocalInspectionMode
import androidx.compose.ui.viewinterop.AndroidView
import androidx.lifecycle.Lifecycle
import androidx.lifecycle.LifecycleEventObserver
import androidx.lifecycle.LifecycleOwner
import androidx.lifecycle.findViewTreeLifecycleOwner
import com.google.android.gms.maps.GoogleMapOptions
import com.google.android.gms.maps.LocationSource
import com.google.android.gms.maps.MapView
import com.google.android.gms.maps.model.LatLng
import com.google.android.gms.maps.model.PointOfInterest
import com.google.maps.android.ktx.awaitMap
import kotlinx.coroutines.CoroutineScope
import kotlinx.coroutines.CoroutineStart
import kotlinx.coroutines.Job
import kotlinx.coroutines.awaitCancellation
import kotlinx.coroutines.launch

/**
 * A compose container for a [MapView].
 *
 * @param mergeDescendants deactivates the map for accessibility purposes
 * @param modifier Modifier to be applied to the GoogleMap
 * @param cameraPositionState the [CameraPositionState] to be used to control or observe the map's
 * camera state
 * @param contentDescription the content description for the map used by accessibility services to
 * describe the map. If none is specified, the default is "Google Map".
 * @param googleMapOptionsFactory the block for creating the [GoogleMapOptions] provided when the
 * map is created
 * @param properties the properties for the map
 * @param locationSource the [LocationSource] to be used to provide location data
 * @param uiSettings the [MapUiSettings] to be used for UI-specific settings on the map
 * @param indoorStateChangeListener listener for indoor building state changes
 * @param onMapClick lambda invoked when the map is clicked
 * @param onMapLoaded lambda invoked when the map is finished loading
 * @param onMyLocationButtonClick lambda invoked when the my location button is clicked
 * @param onMyLocationClick lambda invoked when the my location dot is clicked
 * @param onPOIClick lambda invoked when a POI is clicked
 * @param contentPadding the padding values used to signal that portions of the map around the edges
 * may be obscured. The map will move the Google logo, etc. to avoid overlapping the padding.
 * @param content the content of the map
 */
@Composable
public fun GoogleMap(
    mergeDescendants: Boolean = false,
    modifier: Modifier = Modifier,
    cameraPositionState: CameraPositionState = rememberCameraPositionState(),
    contentDescription: String? = null,
    googleMapOptionsFactory: () -> GoogleMapOptions = { GoogleMapOptions() },
    properties: MapProperties = DefaultMapProperties,
    locationSource: LocationSource? = null,
    uiSettings: MapUiSettings = DefaultMapUiSettings,
    indoorStateChangeListener: IndoorStateChangeListener = DefaultIndoorStateChangeListener,
    onMapClick: ((LatLng) -> Unit)? = null,
    onMapLongClick: ((LatLng) -> Unit)? = null,
    onMapLoaded: (() -> Unit)? = null,
    onMyLocationButtonClick: (() -> Boolean)? = null,
    onMyLocationClick: ((Location) -> Unit)? = null,
    onPOIClick: ((PointOfInterest) -> Unit)? = null,
    contentPadding: PaddingValues = NoPadding,
    content: @Composable @GoogleMapComposable () -> Unit = {},
) {
    // When in preview, early return a Box with the received modifier preserving layout
    if (LocalInspectionMode.current) {
        Box(modifier = modifier)
        return
    }

    // rememberUpdatedState and friends are used here to make these values observable to
    // the subcomposition without providing a new content function each recomposition
    val mapClickListeners = remember { MapClickListeners() }.also {
        it.indoorStateChangeListener = indoorStateChangeListener
        it.onMapClick = onMapClick
        it.onMapLongClick = onMapLongClick
        it.onMapLoaded = onMapLoaded
        it.onMyLocationButtonClick = onMyLocationButtonClick
        it.onMyLocationClick = onMyLocationClick
        it.onPOIClick = onPOIClick
    }

    val mapUpdaterState = remember {
        MapUpdaterState(
            mergeDescendants,
            contentDescription,
            cameraPositionState,
            contentPadding,
            locationSource,
            properties,
            uiSettings
        )
    }.also {
        it.mergeDescendants = mergeDescendants
        it.contentDescription = contentDescription
        it.cameraPositionState = cameraPositionState
        it.contentPadding = contentPadding
        it.locationSource = locationSource
        it.mapProperties = properties
        it.mapUiSettings = uiSettings
    }

    val parentComposition = rememberCompositionContext()
    val currentContent by rememberUpdatedState(content)
    var subcompositionJob by remember { mutableStateOf<Job?>(null) }
    val parentCompositionScope = rememberCoroutineScope()

    AndroidView(
        modifier = modifier,
        factory = { context ->
            MapView(context, googleMapOptionsFactory()).also { mapView ->
                val componentCallbacks = object : ComponentCallbacks {
                    override fun onConfigurationChanged(newConfig: Configuration) {}
                    override fun onLowMemory() { mapView.onLowMemory() }
                }
                context.registerComponentCallbacks(componentCallbacks)

<<<<<<< HEAD
                val lifecycleObserver = MapLifecycleEventObserver(mapView)

                mapView.tag = MapTagData(componentCallbacks, lifecycleObserver)

                // Only register for [lifecycleOwner]'s lifecycle events while MapView is attached
                val onAttachStateListener = object : View.OnAttachStateChangeListener {
                    private var lifecycle: Lifecycle? = null

                    override fun onViewAttachedToWindow(mapView: View) {
                        lifecycle = mapView.findViewTreeLifecycleOwner()!!.lifecycle.also {
                            it.addObserver(lifecycleObserver)
                        }
                    }

                    override fun onViewDetachedFromWindow(v: View) {
                        lifecycle?.removeObserver(lifecycleObserver)
                        lifecycle = null
                        lifecycleObserver.moveToBaseState()
                    }
                }

                mapView.addOnAttachStateChangeListener(onAttachStateListener)
            }
        },
        onReset = { /* View is detached. */ },
        onRelease = { mapView ->
            val (componentCallbacks, lifecycleObserver) = mapView.tagData
            mapView.context.unregisterComponentCallbacks(componentCallbacks)
            lifecycleObserver.moveToDestroyedState()
            mapView.tag = null
        },
        update = { mapView ->
            if (subcompositionJob == null) {
                subcompositionJob = parentCompositionScope.launchSubcomposition(
                    mapUpdaterState,
                    parentComposition,
                    mapClickListeners,
                    currentContent,
                    mapView,
=======
                CompositionLocalProvider(
                    LocalCameraPositionState provides currentCameraPositionState,
                    currentContent
>>>>>>> d5533b47
                )
            }
        }
    )
}

/**
 * Create and apply the [content] compositions to the map +
 * dispose the [Composition] when the parent composable is disposed.
 * */
private fun CoroutineScope.launchSubcomposition(
    mapUpdaterState: MapUpdaterState,
    parentComposition: CompositionContext,
    clickListeners: MapClickListeners,
    content: (@Composable @GoogleMapComposable () -> Unit)?,
    mapView: MapView
): Job {
    // Use [CoroutineStart.UNDISPATCHED] to kick off GoogleMap loading immediately
    return launch(start = CoroutineStart.UNDISPATCHED) {
        val map = mapView.awaitMap()
        val composition = Composition(
            applier = MapApplier(map, mapView),
            parent = parentComposition
        )

        try {
            composition.setContent {
                MapUpdater(mapUpdaterState)

                MapClickListenerUpdater(clickListeners)

                CompositionLocalProvider(
                    LocalCameraPositionState provides currentCameraPositionState,
                ) {
                    content?.invoke()
                }
            }
            awaitCancellation()
        } finally {
            composition.dispose()
        }
    }
}

@Stable
internal class MapUpdaterState(
    mergeDescendants: Boolean,
    contentDescription: String?,
    cameraPositionState: CameraPositionState,
    contentPadding: PaddingValues,
    locationSource: LocationSource?,
    mapProperties: MapProperties,
    mapUiSettings: MapUiSettings
) {
    var mergeDescendants by mutableStateOf(mergeDescendants)
    var contentDescription by mutableStateOf(contentDescription)
    var cameraPositionState by mutableStateOf(cameraPositionState)
    var contentPadding by mutableStateOf(contentPadding)
    var locationSource by mutableStateOf(locationSource)
    var mapProperties by mutableStateOf(mapProperties)
    var mapUiSettings by mutableStateOf(mapUiSettings)
}

/** Used to store things in the tag which must be retrievable across recompositions */
private data class MapTagData(
    val componentCallbacks: ComponentCallbacks,
    val lifecycleObserver: MapLifecycleEventObserver
)

private val MapView.tagData: MapTagData
    get() = tag as MapTagData

public typealias GoogleMapFactory = @Composable () -> Unit

/**
 * This method provides a factory pattern for GoogleMap. It can typically be used in tests to provide a default Composable
 * of type GoogleMapFactory.
 *
 * @param modifier Any modifier to be applied.
 * @param cameraPositionState The position for the map.
 * @param onMapLoaded Listener for the map loaded.
 * @param content Any content to be added.
 */
@Composable
public fun googleMapFactory(
    modifier: Modifier = Modifier,
    cameraPositionState: CameraPositionState = rememberCameraPositionState(),
    onMapLoaded: () -> Unit = {},
    content: @Composable () -> Unit = {}
): GoogleMapFactory {
    return {
        val uiSettings by remember { mutableStateOf(MapUiSettings(compassEnabled = false)) }
        val mapProperties by remember {
            mutableStateOf(MapProperties(mapType = MapType.NORMAL))
        }

        val mapVisible by remember { mutableStateOf(true) }

        if (mapVisible) {
            GoogleMap(
                modifier = modifier,
                cameraPositionState = cameraPositionState,
                properties = mapProperties,
                uiSettings = uiSettings,
                onMapLoaded = onMapLoaded,
                content = content
            )
        }
    }
}

private class MapLifecycleEventObserver(private val mapView: MapView) : LifecycleEventObserver {
    private var currentLifecycleState: Lifecycle.State = Lifecycle.State.INITIALIZED

    override fun onStateChanged(source: LifecycleOwner, event: Lifecycle.Event) {
        when (event) {
            // [mapView.onDestroy] is only invoked from AndroidView->onRelease.
            Lifecycle.Event.ON_DESTROY -> moveToBaseState()
            else -> moveToLifecycleState(event.targetState)
        }
    }

    /**
     * Move down to [Lifecycle.State.CREATED] but only if [currentLifecycleState] is actually above that.
     * It's theoretically possible that [currentLifecycleState] is still in [Lifecycle.State.INITIALIZED] state.
     * */
    fun moveToBaseState() {
        if (currentLifecycleState > Lifecycle.State.CREATED) {
            moveToLifecycleState(Lifecycle.State.CREATED)
        }
    }

    fun moveToDestroyedState() {
        if (currentLifecycleState > Lifecycle.State.INITIALIZED) {
            moveToLifecycleState(Lifecycle.State.DESTROYED)
        }
    }

    private fun moveToLifecycleState(targetState: Lifecycle.State) {
        while (currentLifecycleState != targetState) {
            when {
                currentLifecycleState < targetState -> moveUp()
                currentLifecycleState > targetState -> moveDown()
            }
        }
    }

    private fun moveDown() {
        val event = Lifecycle.Event.downFrom(currentLifecycleState)
            ?: error("no event down from $currentLifecycleState")
        invokeEvent(event)
    }

    private fun moveUp() {
        val event = Lifecycle.Event.upFrom(currentLifecycleState)
            ?: error("no event up from $currentLifecycleState")
        invokeEvent(event)
    }

    private fun invokeEvent(event: Lifecycle.Event) {
        when (event) {
            Lifecycle.Event.ON_CREATE -> mapView.onCreate(Bundle())
            Lifecycle.Event.ON_START -> mapView.onStart()
            Lifecycle.Event.ON_RESUME -> mapView.onResume()
            Lifecycle.Event.ON_PAUSE -> mapView.onPause()
            Lifecycle.Event.ON_STOP -> mapView.onStop()
            Lifecycle.Event.ON_DESTROY -> mapView.onDestroy()
            else -> error("Unsupported lifecycle event: $event")
        }
        currentLifecycleState = event.targetState
    }
}<|MERGE_RESOLUTION|>--- conflicted
+++ resolved
@@ -149,7 +149,6 @@
                 }
                 context.registerComponentCallbacks(componentCallbacks)
 
-<<<<<<< HEAD
                 val lifecycleObserver = MapLifecycleEventObserver(mapView)
 
                 mapView.tag = MapTagData(componentCallbacks, lifecycleObserver)
@@ -189,11 +188,6 @@
                     mapClickListeners,
                     currentContent,
                     mapView,
-=======
-                CompositionLocalProvider(
-                    LocalCameraPositionState provides currentCameraPositionState,
-                    currentContent
->>>>>>> d5533b47
                 )
             }
         }
@@ -226,7 +220,7 @@
                 MapClickListenerUpdater(clickListeners)
 
                 CompositionLocalProvider(
-                    LocalCameraPositionState provides currentCameraPositionState,
+                    LocalCameraPositionState provides currentCameraPositionState
                 ) {
                     content?.invoke()
                 }
