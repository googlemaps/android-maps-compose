--- conflicted
+++ resolved
@@ -1,12 +1,8 @@
 [versions]
 activitycompose = "1.9.0"
-agp = "8.4.1"
+agp = "8.4.2"
 androidxtest = "1.5.0"
-<<<<<<< HEAD
-compose-bom = "2024.04.01"
-=======
 compose-bom = "2024.05.00"
->>>>>>> 06d807dd
 coroutines = "1.7.3"
 dokka = "1.9.20"
 espresso = "3.5.1"
@@ -15,18 +11,12 @@
 junitktx = "1.1.5"
 junit = "4.13.2"
 kotlin = "2.0.0"
-<<<<<<< HEAD
-material = "1.11.0"
+material = "1.12.0"
 mapsktx = "5.0.0"
 mapsecrets = "2.0.1"
 dependency-analysis = "1.32.0"
 org-jacoco-core = "0.8.7"
-=======
-material = "1.12.0"
-mapsktx = "5.0.0"
-mapsecrets = "2.0.1"
 android-core = "1.13.1"
->>>>>>> 06d807dd
 
 [libraries]
 android-gradle-plugin = { module = "com.android.tools.build:gradle", version.ref = "agp" }
@@ -58,8 +48,4 @@
 
 [plugins]
 dokka = { id = "org.jetbrains.dokka", version.ref = "dokka" }
-<<<<<<< HEAD
-=======
-org-jetbrains-kotlin-android = { id = "org.jetbrains.kotlin.android", version.ref = "kotlin" }
->>>>>>> 06d807dd
 compose-compiler = { id = "org.jetbrains.kotlin.plugin.compose", version.ref = "kotlin" }