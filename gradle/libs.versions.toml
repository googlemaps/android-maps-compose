--- conflicted
+++ resolved
@@ -17,17 +17,10 @@
 leakcanaryAndroid = "2.12"
 lifecycleRuntimeKtx = "2.8.7"
 mapsecrets = "2.0.1"
-<<<<<<< HEAD
 mapsktx = "5.2.0"
-navigation = "6.1.0"
-org-jacoco-core = "0.8.11"
-places = "4.1.0"
-=======
-mapsktx = "5.1.1"
 navigation = "6.2.0"
 org-jacoco-core = "0.8.12"
 places = "4.2.0"
->>>>>>> ab9c8348
 playServicesLocation = "21.3.0"
 robolectric = "4.14.1"
 screenshot = "0.0.1-alpha08"
