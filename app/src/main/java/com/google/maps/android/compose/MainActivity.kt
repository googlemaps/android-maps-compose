--- conflicted
+++ resolved
@@ -107,6 +107,18 @@
                                 context.startActivity(
                                     Intent(
                                         context,
+                                        MapsInLazyColumnActivity::class.java
+                                    )
+                                )
+                            }) {
+                            Text(getString(R.string.maps_in_lazy_column_activity))
+                        }
+                        Spacer(modifier = Modifier.padding(5.dp))
+                        Button(
+                            onClick = {
+                                context.startActivity(
+                                    Intent(
+                                        context,
                                         LocationTrackingActivity::class.java
                                     )
                                 )
@@ -151,11 +163,6 @@
                         Spacer(modifier = Modifier.padding(5.dp))
                         Button(
                             onClick = {
-<<<<<<< HEAD
-                                context.startActivity(Intent(context, MapsInLazyColumnActivity::class.java))
-                            }) {
-                            Text(getString(R.string.maps_in_lazy_column_activity))
-=======
                                 context.startActivity(Intent(context, MarkerDragEventsActivity::class.java))
                             }) {
                             Text(getString(R.string.marker_drag_events_activity))
@@ -187,7 +194,6 @@
                                 context.startActivity(Intent(context, DraggableMarkersCollectionWithPolygonActivity::class.java))
                             }) {
                             Text(getString(R.string.draggable_markers_collection_with_polygon))
->>>>>>> f61713ed
                         }
                     }
                 }
