// Copyright 2021 Google LLC
//
// Licensed under the Apache License, Version 2.0 (the "License");
// you may not use this file except in compliance with the License.
// You may obtain a copy of the License at
//
//      http://www.apache.org/licenses/LICENSE-2.0
//
// Unless required by applicable law or agreed to in writing, software
// distributed under the License is distributed on an "AS IS" BASIS,
// WITHOUT WARRANTIES OR CONDITIONS OF ANY KIND, either express or implied.
// See the License for the specific language governing permissions and
// limitations under the License.

package com.google.maps.android.compose

import android.os.Bundle
import android.util.Log
import androidx.activity.ComponentActivity
import androidx.activity.compose.setContent
import androidx.compose.animation.AnimatedVisibility
import androidx.compose.animation.EnterTransition
import androidx.compose.animation.fadeOut
import androidx.compose.foundation.ScrollState
import androidx.compose.foundation.background
import androidx.compose.foundation.horizontalScroll
import androidx.compose.foundation.layout.Arrangement
import androidx.compose.foundation.layout.Box
import androidx.compose.foundation.layout.Column
import androidx.compose.foundation.layout.Row
import androidx.compose.foundation.layout.Spacer
import androidx.compose.foundation.layout.fillMaxSize
import androidx.compose.foundation.layout.fillMaxWidth
import androidx.compose.foundation.layout.height
import androidx.compose.foundation.layout.padding
import androidx.compose.foundation.layout.wrapContentSize
import androidx.compose.material.Button
import androidx.compose.material.ButtonDefaults
import androidx.compose.material.CircularProgressIndicator
import androidx.compose.material.MaterialTheme
import androidx.compose.material.Switch
import androidx.compose.material.Text
import androidx.compose.runtime.Composable
import androidx.compose.runtime.getValue
import androidx.compose.runtime.mutableStateOf
import androidx.compose.runtime.remember
import androidx.compose.runtime.rememberCoroutineScope
import androidx.compose.runtime.setValue
import androidx.compose.ui.Modifier
import androidx.compose.ui.graphics.Color
import androidx.compose.ui.platform.testTag
import androidx.compose.ui.unit.dp
import com.google.android.gms.maps.CameraUpdateFactory
import com.google.android.gms.maps.model.BitmapDescriptorFactory
import com.google.android.gms.maps.model.CameraPosition
import com.google.android.gms.maps.model.LatLng
import com.google.android.gms.maps.model.Marker
import kotlinx.coroutines.launch

private const val TAG = "MapSampleActivity"

val singapore = LatLng(1.35, 103.87)
val singapore2 = LatLng(1.40, 103.77)

class MapSampleActivity : ComponentActivity() {

    override fun onCreate(savedInstanceState: Bundle?) {
        super.onCreate(savedInstanceState)
        setContent {
            var isMapLoaded by remember { mutableStateOf(false) }
            // Observing and controlling the camera's state can be done with a CameraPositionState
            val cameraPositionState = rememberCameraPositionState {
                position = CameraPosition.fromLatLngZoom(singapore, 11f)
            }

            Box(Modifier.fillMaxSize()) {
                GoogleMapView(
                    modifier = Modifier.matchParentSize(),
                    cameraPositionState = cameraPositionState,
                    onMapLoaded = {
                        isMapLoaded = true
                    },
                )
                if (!isMapLoaded) {
                    AnimatedVisibility(
                        modifier = Modifier
                            .matchParentSize(),
                        visible = !isMapLoaded,
                        enter = EnterTransition.None,
                        exit = fadeOut()
                    ) {
                        CircularProgressIndicator(
                            modifier = Modifier
                                .background(MaterialTheme.colors.background)
                                .wrapContentSize()
                        )
                    }
                }
            }
        }
    }
}

@Composable
<<<<<<< HEAD
private fun GoogleMapView(modifier: Modifier, onMapLoaded: () -> Unit) {
    val singapore = LatLng(1.35, 103.87)
    val singapore2 = LatLng(1.40, 103.77)
    val singaporePositionState = rememberMarkerPositionState(position = singapore)
    val singapore2PositionState = rememberMarkerPositionState(position = singapore2)
    var circlePositionState by remember { mutableStateOf(singapore) }
    if (singaporePositionState.dragState == DragState.END) {
        circlePositionState = singaporePositionState.position
    }

    // Observing and controlling the camera's state can be done with a CameraPositionState
    val cameraPositionState = rememberCameraPositionState {
        position = CameraPosition.fromLatLngZoom(singapore, 11f)
    }

=======
fun GoogleMapView(
    modifier: Modifier,
    cameraPositionState: CameraPositionState,
    onMapLoaded: () -> Unit,
) {
    var uiSettings by remember { mutableStateOf(MapUiSettings(compassEnabled = false)) }
    var shouldAnimateZoom by remember { mutableStateOf(true) }
    var ticker by remember { mutableStateOf(0) }
>>>>>>> 2eb193c2
    var mapProperties by remember {
        mutableStateOf(MapProperties(mapType = MapType.NORMAL))
    }

    GoogleMap(
        modifier = modifier,
        cameraPositionState = cameraPositionState,
        properties = mapProperties,
        uiSettings = uiSettings,
        onMapLoaded = onMapLoaded,
        onPOIClick = {
            Log.d(TAG, "POI clicked: ${it.name}")
        }
    ) {
        // Drawing on the map is accomplished with a child-based API
        val markerClick: (Marker) -> Boolean = {
            Log.d(TAG, "${it.title} was clicked")
            false
        }
        MarkerInfoWindowContent(
            positionState = singaporePositionState,
            title = "Zoom in has been tapped $ticker times.",
            onClick = markerClick,
            draggable = true,
        ) {
            Text(it.title ?: "Title", color = Color.Red)
        }
        MarkerInfoWindowContent(
            positionState = singapore2PositionState,
            title = "Marker with custom info window.\nZoom in has been tapped $ticker times.",
            icon = BitmapDescriptorFactory.defaultMarker(BitmapDescriptorFactory.HUE_BLUE),
            onClick = markerClick,
        ) {
            Text(it.title ?: "Title", color = Color.Blue)
        }
        Circle(
            center = circlePositionState,
            fillColor = MaterialTheme.colors.secondary,
            strokeColor = MaterialTheme.colors.secondaryVariant,
            radius = 1000.0,
        )
    }

    Column {
        MapTypeControls(onMapTypeClick = {
            Log.d("GoogleMap", "Selected map type $it")
            mapProperties = mapProperties.copy(mapType = it)
        })
        Button(
            modifier = Modifier.padding(4.dp),
            colors = ButtonDefaults.buttonColors(
                backgroundColor = MaterialTheme.colors.onPrimary,
                contentColor = MaterialTheme.colors.primary
            ),
            onClick = {
                mapProperties = mapProperties.copy(mapType = MapType.NORMAL)
                cameraPositionState.position = CameraPosition.fromLatLngZoom(singapore, 11f)
                singaporePositionState.position = singapore
            }
        ) {
            Text(text = "RESET MAP", style = MaterialTheme.typography.body1)
        }
        val coroutineScope = rememberCoroutineScope()
        ZoomControls(
            shouldAnimateZoom,
            uiSettings.zoomControlsEnabled,
            onZoomOut = {
                if (shouldAnimateZoom) {
                    coroutineScope.launch {
                        cameraPositionState.animate(CameraUpdateFactory.zoomOut())
                    }
                } else {
                    cameraPositionState.move(CameraUpdateFactory.zoomOut())
                }
            },
            onZoomIn = {
                if (shouldAnimateZoom) {
                    coroutineScope.launch {
                        cameraPositionState.animate(CameraUpdateFactory.zoomIn())
                    }
                } else {
                    cameraPositionState.move(CameraUpdateFactory.zoomIn())
                }
                ticker++
            },
            onCameraAnimationCheckedChange = {
                shouldAnimateZoom = it
            },
            onZoomControlsCheckedChange = {
                uiSettings = uiSettings.copy(zoomControlsEnabled = it)
            }
        )
        DebugView(cameraPositionState, singaporePositionState)
    }
}

@Composable
private fun MapTypeControls(
    onMapTypeClick: (MapType) -> Unit
) {
    Row(
        Modifier
            .fillMaxWidth()
            .horizontalScroll(state = ScrollState(0)),
        horizontalArrangement = Arrangement.Center
    ) {
        MapType.values().forEach {
            MapTypeButton(type = it) { onMapTypeClick(it) }
        }
    }
}

@Composable
private fun MapTypeButton(type: MapType, onClick: () -> Unit) {
    Button(
        modifier = Modifier.padding(4.dp),
        colors = ButtonDefaults.buttonColors(
            backgroundColor = MaterialTheme.colors.onPrimary,
            contentColor = MaterialTheme.colors.primary
        ),
        onClick = onClick
    ) {
        Text(text = type.toString(), style = MaterialTheme.typography.body1)
    }
}

@Composable
private fun ZoomControls(
    isCameraAnimationChecked: Boolean,
    isZoomControlsEnabledChecked: Boolean,
    onZoomOut: () -> Unit,
    onZoomIn: () -> Unit,
    onCameraAnimationCheckedChange: (Boolean) -> Unit,
    onZoomControlsCheckedChange: (Boolean) -> Unit,
) {
    Row(Modifier.fillMaxWidth(), horizontalArrangement = Arrangement.Center) {
        MapButton("-", onClick = { onZoomOut() })
        MapButton("+", onClick = { onZoomIn() })
        Column(verticalArrangement = Arrangement.Center) {
            Text(text = "Camera Animations On?")
            Switch(
                isCameraAnimationChecked,
                onCheckedChange = onCameraAnimationCheckedChange,
                modifier = Modifier.testTag("cameraAnimations"),
            )
            Text(text = "Zoom Controls On?")
            Switch(
                isZoomControlsEnabledChecked,
                onCheckedChange = onZoomControlsCheckedChange
            )
        }
    }
}

@Composable
private fun MapButton(text: String, onClick: () -> Unit) {
    Button(
        modifier = Modifier.padding(8.dp),
        colors = ButtonDefaults.buttonColors(
            backgroundColor = MaterialTheme.colors.onPrimary,
            contentColor = MaterialTheme.colors.primary
        ),
        onClick = onClick
    ) {
        Text(text = text, style = MaterialTheme.typography.h5)
    }
}

@Composable
private fun DebugView(
    cameraPositionState: CameraPositionState,
    markerPositionState: MarkerPositionState
) {
    Column(
        Modifier
            .fillMaxWidth(),
        verticalArrangement = Arrangement.Center
    ) {
        val moving =
            if (cameraPositionState.isMoving) "moving" else "not moving"
        Text(text = "Camera is $moving")
        Text(text = "Camera position is ${cameraPositionState.position}")
        Spacer(modifier = Modifier.height(4.dp))
        val dragging =
            if (markerPositionState.dragState == DragState.DRAG) "dragging" else "not dragging"
        Text(text = "Marker is $dragging")
        Text(text = "Marker position is ${markerPositionState.position}")
    }
}<|MERGE_RESOLUTION|>--- conflicted
+++ resolved
@@ -102,10 +102,11 @@
 }
 
 @Composable
-<<<<<<< HEAD
-private fun GoogleMapView(modifier: Modifier, onMapLoaded: () -> Unit) {
-    val singapore = LatLng(1.35, 103.87)
-    val singapore2 = LatLng(1.40, 103.77)
+fun GoogleMapView(
+    modifier: Modifier,
+    cameraPositionState: CameraPositionState,
+    onMapLoaded: () -> Unit,
+) {
     val singaporePositionState = rememberMarkerPositionState(position = singapore)
     val singapore2PositionState = rememberMarkerPositionState(position = singapore2)
     var circlePositionState by remember { mutableStateOf(singapore) }
@@ -113,21 +114,9 @@
         circlePositionState = singaporePositionState.position
     }
 
-    // Observing and controlling the camera's state can be done with a CameraPositionState
-    val cameraPositionState = rememberCameraPositionState {
-        position = CameraPosition.fromLatLngZoom(singapore, 11f)
-    }
-
-=======
-fun GoogleMapView(
-    modifier: Modifier,
-    cameraPositionState: CameraPositionState,
-    onMapLoaded: () -> Unit,
-) {
     var uiSettings by remember { mutableStateOf(MapUiSettings(compassEnabled = false)) }
     var shouldAnimateZoom by remember { mutableStateOf(true) }
     var ticker by remember { mutableStateOf(0) }
->>>>>>> 2eb193c2
     var mapProperties by remember {
         mutableStateOf(MapProperties(mapType = MapType.NORMAL))
     }
