// Copyright 2021 Google LLC
//
// Licensed under the Apache License, Version 2.0 (the "License");
// you may not use this file except in compliance with the License.
// You may obtain a copy of the License at
//
//      http://www.apache.org/licenses/LICENSE-2.0
//
// Unless required by applicable law or agreed to in writing, software
// distributed under the License is distributed on an "AS IS" BASIS,
// WITHOUT WARRANTIES OR CONDITIONS OF ANY KIND, either express or implied.
// See the License for the specific language governing permissions and
// limitations under the License.

package com.google.maps.android.compose

import android.os.Bundle
import android.util.Log
import androidx.activity.ComponentActivity
import androidx.activity.compose.setContent
import androidx.compose.animation.AnimatedVisibility
import androidx.compose.animation.EnterTransition
import androidx.compose.animation.fadeOut
import androidx.compose.foundation.ScrollState
import androidx.compose.foundation.background
import androidx.compose.foundation.horizontalScroll
import androidx.compose.foundation.layout.Arrangement
import androidx.compose.foundation.layout.Box
import androidx.compose.foundation.layout.Column
import androidx.compose.foundation.layout.Row
import androidx.compose.foundation.layout.fillMaxSize
import androidx.compose.foundation.layout.fillMaxWidth
import androidx.compose.foundation.layout.padding
import androidx.compose.foundation.layout.wrapContentSize
import androidx.compose.material.Button
import androidx.compose.material.ButtonDefaults
import androidx.compose.material.CircularProgressIndicator
import androidx.compose.material.MaterialTheme
import androidx.compose.material.Switch
import androidx.compose.material.Text
import androidx.compose.runtime.Composable
import androidx.compose.runtime.getValue
import androidx.compose.runtime.mutableStateOf
import androidx.compose.runtime.remember
import androidx.compose.runtime.rememberCoroutineScope
import androidx.compose.runtime.setValue
import androidx.compose.ui.Modifier
import androidx.compose.ui.graphics.Color
import androidx.compose.ui.unit.dp
import com.google.android.gms.maps.CameraUpdateFactory
import com.google.android.gms.maps.GoogleMapOptions
import com.google.android.gms.maps.model.BitmapDescriptorFactory
import com.google.android.gms.maps.model.CameraPosition
import com.google.android.gms.maps.model.LatLng
import com.google.android.gms.maps.model.Marker
import kotlinx.coroutines.launch

private const val TAG = "MapSampleActivity"

class MapSampleActivity : ComponentActivity() {

    override fun onCreate(savedInstanceState: Bundle?) {
        super.onCreate(savedInstanceState)
        setContent {
            var isMapLoaded by remember { mutableStateOf(false) }

            Box(Modifier.fillMaxSize()) {
                GoogleMapView(
                    modifier = Modifier.matchParentSize(),
                    onMapLoaded = {
                        isMapLoaded = true
                    }
                )
                if (!isMapLoaded) {
                    AnimatedVisibility(
                        modifier = Modifier
                            .matchParentSize(),
                        visible = !isMapLoaded,
                        enter = EnterTransition.None,
                        exit = fadeOut()
                    ) {
                        CircularProgressIndicator(
                            modifier = Modifier
                                .background(MaterialTheme.colors.background)
                                .wrapContentSize()
                        )
                    }
                }
            }
        }
    }
}

@Composable
private fun GoogleMapView(modifier: Modifier, onMapLoaded: () -> Unit) {
    val singapore = LatLng(1.35, 103.87)
<<<<<<< HEAD
    var markerPositionState by remember { mutableStateOf(singapore) }
    var circlePositionState by remember { mutableStateOf(singapore) }
=======
    val singapore2 = LatLng(1.40, 103.77)

>>>>>>> 2c155555
    // Observing and controlling the camera's state can be done with a CameraPositionState
    val cameraPositionState = rememberCameraPositionState {
        position = CameraPosition.fromLatLngZoom(singapore, 11f)
    }

    var mapProperties by remember {
        mutableStateOf(MapProperties(mapType = MapType.NORMAL))
    }
    var uiSettings by remember { mutableStateOf(MapUiSettings(compassEnabled = false)) }
    var shouldAnimateZoom by remember { mutableStateOf(true) }
    var ticker by remember { mutableStateOf(0) }

    GoogleMap(
        modifier = modifier,
        cameraPositionState = cameraPositionState,
        properties = mapProperties,
        uiSettings = uiSettings,
        onMapLoaded = onMapLoaded,
        googleMapOptionsFactory = {
            GoogleMapOptions().camera(CameraPosition.fromLatLngZoom(singapore, 11f))
        },
        onPOIClick = {
            Log.d(TAG, "POI clicked: ${it.name}")
        }
    ) {
        // Drawing on the map is accomplished with a child-based API
<<<<<<< HEAD
        Marker(
            position = markerPositionState,
            title = "Zoom in has been tapped $ticker times.",
            draggable = true,
            onClick = {
                println("${it.title} was clicked")
                false
            },
            onMarkerDrag = { marker, dragState ->
                markerPositionState = marker.position
                if (dragState == DragState.END) {
                    circlePositionState = marker.position
                }
            }
        )
=======
        val markerClick: (Marker) -> Boolean = {
            Log.d(TAG, "${it.title} was clicked")
            false
        }
        MarkerInfoWindowContent(
            position = singapore,
            title = "Zoom in has been tapped $ticker times.",
            onClick = markerClick,
        ) {
            Text(it.title ?: "Title", color = Color.Red)
        }
        MarkerInfoWindowContent(
            position = singapore2,
            title = "Marker with custom info window.\nZoom in has been tapped $ticker times.",
            icon = BitmapDescriptorFactory.defaultMarker(BitmapDescriptorFactory.HUE_BLUE),
            onClick = markerClick,
        ) {
            Text(it.title ?: "Title", color = Color.Blue)
        }
>>>>>>> 2c155555
        Circle(
            center = circlePositionState,
            fillColor = MaterialTheme.colors.secondary,
            strokeColor = MaterialTheme.colors.secondaryVariant,
            radius = 1000.0,
        )
    }

    Column {
        MapTypeControls(onMapTypeClick = {
            Log.d("GoogleMap", "Selected map type $it")
            mapProperties = mapProperties.copy(mapType = it)
        })
        val coroutineScope = rememberCoroutineScope()
        ZoomControls(
            shouldAnimateZoom,
            uiSettings.zoomControlsEnabled,
            onZoomOut = {
                if (shouldAnimateZoom) {
                    coroutineScope.launch {
                        cameraPositionState.animate(CameraUpdateFactory.zoomOut())
                    }
                } else {
                    cameraPositionState.move(CameraUpdateFactory.zoomOut())
                }
            },
            onZoomIn = {
                if (shouldAnimateZoom) {
                    coroutineScope.launch {
                        cameraPositionState.animate(CameraUpdateFactory.zoomIn())
                    }
                } else {
                    cameraPositionState.move(CameraUpdateFactory.zoomIn())
                }
                ticker++
            },
            onCameraAnimationCheckedChange = {
                shouldAnimateZoom = it
            },
            onZoomControlsCheckedChange = {
                uiSettings = uiSettings.copy(zoomControlsEnabled = it)
            }
        )
        DebugView(cameraPositionState)
    }
}

@Composable
private fun MapTypeControls(
    onMapTypeClick: (MapType) -> Unit
) {
    Row(
        Modifier
            .fillMaxWidth()
            .horizontalScroll(state = ScrollState(0)),
        horizontalArrangement = Arrangement.Center
    ) {
        MapType.values().forEach {
            MapTypeButton(type = it) { onMapTypeClick(it) }
        }
    }
}

@Composable
private fun MapTypeButton(type: MapType, onClick: () -> Unit) {
    Button(
        modifier = Modifier.padding(4.dp),
        colors = ButtonDefaults.buttonColors(
            backgroundColor = MaterialTheme.colors.onPrimary,
            contentColor = MaterialTheme.colors.primary
        ),
        onClick = onClick
    ) {
        Text(text = type.toString(), style = MaterialTheme.typography.body1)
    }
}

@Composable
private fun ZoomControls(
    isCameraAnimationChecked: Boolean,
    isZoomControlsEnabledChecked: Boolean,
    onZoomOut: () -> Unit,
    onZoomIn: () -> Unit,
    onCameraAnimationCheckedChange: (Boolean) -> Unit,
    onZoomControlsCheckedChange: (Boolean) -> Unit,
) {
    Row(Modifier.fillMaxWidth(), horizontalArrangement = Arrangement.Center) {
        MapButton("-", onClick = { onZoomOut() })
        MapButton("+", onClick = { onZoomIn() })
        Column(verticalArrangement = Arrangement.Center) {
            Row(horizontalArrangement = Arrangement.Center) {
                Text(text = "Camera Animations On?")
                Switch(isCameraAnimationChecked, onCheckedChange = onCameraAnimationCheckedChange)
            }
            Row(horizontalArrangement = Arrangement.Center) {
                Text(text = "Zoom Controls On?")
                Switch(isZoomControlsEnabledChecked, onCheckedChange = onZoomControlsCheckedChange)
            }
        }
    }
}

@Composable
private fun MapButton(text: String, onClick: () -> Unit) {
    Button(
        modifier = Modifier.padding(8.dp),
        colors = ButtonDefaults.buttonColors(
            backgroundColor = MaterialTheme.colors.onPrimary,
            contentColor = MaterialTheme.colors.primary
        ),
        onClick = onClick
    ) {
        Text(text = text, style = MaterialTheme.typography.h5)
    }
}

@Composable
private fun DebugView(cameraPositionState: CameraPositionState) {
    Column(
        Modifier
            .fillMaxWidth(),
        verticalArrangement = Arrangement.Center
    ) {
        val moving = if (cameraPositionState.isMoving) "moving" else "not moving"
        Text(text = "Camera is $moving")
        Text(text = "Camera position is ${cameraPositionState.position}")
    }
}<|MERGE_RESOLUTION|>--- conflicted
+++ resolved
@@ -94,17 +94,15 @@
 @Composable
 private fun GoogleMapView(modifier: Modifier, onMapLoaded: () -> Unit) {
     val singapore = LatLng(1.35, 103.87)
-<<<<<<< HEAD
-    var markerPositionState by remember { mutableStateOf(singapore) }
-    var circlePositionState by remember { mutableStateOf(singapore) }
-=======
     val singapore2 = LatLng(1.40, 103.77)
 
->>>>>>> 2c155555
     // Observing and controlling the camera's state can be done with a CameraPositionState
     val cameraPositionState = rememberCameraPositionState {
         position = CameraPosition.fromLatLngZoom(singapore, 11f)
     }
+
+    var markerPositionState by remember { mutableStateOf(singapore) }
+    var circlePositionState by remember { mutableStateOf(singapore) }
 
     var mapProperties by remember {
         mutableStateOf(MapProperties(mapType = MapType.NORMAL))
@@ -127,31 +125,21 @@
         }
     ) {
         // Drawing on the map is accomplished with a child-based API
-<<<<<<< HEAD
-        Marker(
+        val markerClick: (Marker) -> Boolean = {
+            Log.d(TAG, "${it.title} was clicked")
+            false
+        }
+        MarkerInfoWindowContent(
             position = markerPositionState,
             title = "Zoom in has been tapped $ticker times.",
+            onClick = markerClick,
             draggable = true,
-            onClick = {
-                println("${it.title} was clicked")
-                false
-            },
             onMarkerDrag = { marker, dragState ->
                 markerPositionState = marker.position
                 if (dragState == DragState.END) {
                     circlePositionState = marker.position
                 }
             }
-        )
-=======
-        val markerClick: (Marker) -> Boolean = {
-            Log.d(TAG, "${it.title} was clicked")
-            false
-        }
-        MarkerInfoWindowContent(
-            position = singapore,
-            title = "Zoom in has been tapped $ticker times.",
-            onClick = markerClick,
         ) {
             Text(it.title ?: "Title", color = Color.Red)
         }
@@ -163,7 +151,6 @@
         ) {
             Text(it.title ?: "Title", color = Color.Blue)
         }
->>>>>>> 2c155555
         Circle(
             center = circlePositionState,
             fillColor = MaterialTheme.colors.secondary,
