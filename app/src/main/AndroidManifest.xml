--- conflicted
+++ resolved
@@ -49,14 +49,10 @@
         android:name=".MapInColumnActivity"
         android:exported="false"/>
     <activity
-<<<<<<< HEAD
         android:name=".MapsInLazyColumnActivity"
         android:exported="false"/>
     <activity
-        android:name=".MapClusteringActivity"
-=======
         android:name=".MarkerClusteringActivity"
->>>>>>> 52d0342d
         android:exported="false"/>
     <activity
         android:name=".LocationTrackingActivity"
