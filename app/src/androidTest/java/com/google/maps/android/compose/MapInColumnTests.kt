// Copyright 2022 Google LLC
//
// Licensed under the Apache License, Version 2.0 (the "License");
// you may not use this file except in compliance with the License.
// You may obtain a copy of the License at
//
//      http://www.apache.org/licenses/LICENSE-2.0
//
// Unless required by applicable law or agreed to in writing, software
// distributed under the License is distributed on an "AS IS" BASIS,
// WITHOUT WARRANTIES OR CONDITIONS OF ANY KIND, either express or implied.
// See the License for the specific language governing permissions and
// limitations under the License.

package com.google.maps.android.compose

import android.util.Log
import androidx.compose.foundation.layout.fillMaxSize
import androidx.compose.runtime.*
import androidx.compose.ui.Modifier
import androidx.compose.ui.test.*
import androidx.compose.ui.test.junit4.createComposeRule
import com.google.android.gms.maps.model.CameraPosition
import com.google.android.gms.maps.model.LatLng
import org.junit.Assert.*
import org.junit.Before
import org.junit.Rule
import org.junit.Test
import java.util.concurrent.CountDownLatch
import java.util.concurrent.TimeUnit

private const val TAG = "MapInColumnTests"

class MapInColumnTests {
    @get:Rule
    val composeTestRule = createComposeRule()

    private val startingZoom = 10f
    private val startingPosition = LatLng(1.23, 4.56)
    private lateinit var cameraPositionState: CameraPositionState

    private fun initMap(content: @Composable () -> Unit = {}) {
        check(hasValidApiKey) { "Maps API key not specified" }
        val countDownLatch = CountDownLatch(1)
        composeTestRule.setContent {
            var scrollingEnabled by remember { mutableStateOf(true) }

            LaunchedEffect(cameraPositionState.isMoving) {
                if (!cameraPositionState.isMoving) {
                    scrollingEnabled = true
                    Log.d(TAG, "Map camera stopped moving - Enabling column scrolling...")
                }
            }

            MapInColumn(
                modifier = Modifier.fillMaxSize(),
                cameraPositionState,
                columnScrollingEnabled = scrollingEnabled,
                onMapTouched = {
                    scrollingEnabled = false
                    Log.d(
                        TAG,
                        "User touched map - Disabling column scrolling after user touched this Box..."
                    )
                },
                onMapLoaded = {
                    countDownLatch.countDown()
                }
            )
        }
        val mapLoaded = countDownLatch.await(30, TimeUnit.SECONDS)
        assertTrue("Map loaded", mapLoaded)
    }

    @Before
    fun setUp() {
        cameraPositionState = CameraPositionState(
            position = CameraPosition.fromLatLngZoom(
                startingPosition,
                startingZoom
            )
        )
    }

    @Test
    fun testStartingCameraPosition() {
        initMap()
        startingPosition.assertEquals(cameraPositionState.position.target)
    }

    @Test
    fun testLatLngInVisibleRegion() {
        initMap()
        composeTestRule.runOnUiThread {
            val projection = cameraPositionState.projection
            assertNotNull(projection)
            assertTrue(
                projection!!.visibleRegion.latLngBounds.contains(startingPosition)
            )
        }
    }

    @Test
    fun testLatLngNotInVisibleRegion() {
        initMap()
        composeTestRule.runOnUiThread {
            val projection = cameraPositionState.projection
            assertNotNull(projection)
            val latLng = LatLng(23.4, 25.6)
            assertFalse(
                projection!!.visibleRegion.latLngBounds.contains(latLng)
            )
        }
    }

<<<<<<< HEAD
    @Test
    fun testScrollColumn_MapCameraRemainsSame() {
        initMap()
        // Check that the column scrolls to the last item
        composeTestRule.onRoot().performTouchInput {
            swipeUp(
                startY = (bottom - top) / 2
            )
        }

        composeTestRule.waitForIdle()
        // composeTestRule.onNodeWithTag("Item 1").assertIsNotDisplayed()

        // Check that the map didn't change
        startingPosition.assertEquals(cameraPositionState.position.target)
    }
=======
    // FIXME: https://github.com/googlemaps/android-maps-compose/issues/174
//    @Test
//    fun testScrollColumn_MapCameraRemainsSame() {
//        initMap()
//        // Check that the column scrolls to the last item
//        composeTestRule.onRoot().performTouchInput { swipeUp() }
//        composeTestRule.waitForIdle()
//        composeTestRule.onNodeWithTag("Item 1").assertIsNotDisplayed()
//
//        // Check that the map didn't change
//        startingPosition.assertEquals(cameraPositionState.position.target)
//    }
>>>>>>> 93575a1f

//    @Test
//    fun testPanMapUp_MapCameraChangesColumnDoesNotScroll() {
//        initMap()
//        // Swipe the map up
//        // FIXME - for some reason this scrolls the entire column instead of just the map
//        composeTestRule.onNodeWithTag("Map").performTouchInput { swipeUp() }
//        composeTestRule.waitForIdle()
//
//        // Make sure that the map changed (i.e., we can scroll the map in the column)
//        startingPosition.assertNotEquals(cameraPositionState.position.target)
//
//        // Check to make sure column didn't scroll
//        composeTestRule.onNodeWithTag("Item 1").assertIsDisplayed()
//    }
}<|MERGE_RESOLUTION|>--- conflicted
+++ resolved
@@ -113,7 +113,6 @@
         }
     }
 
-<<<<<<< HEAD
     @Test
     fun testScrollColumn_MapCameraRemainsSame() {
         initMap()
@@ -130,20 +129,6 @@
         // Check that the map didn't change
         startingPosition.assertEquals(cameraPositionState.position.target)
     }
-=======
-    // FIXME: https://github.com/googlemaps/android-maps-compose/issues/174
-//    @Test
-//    fun testScrollColumn_MapCameraRemainsSame() {
-//        initMap()
-//        // Check that the column scrolls to the last item
-//        composeTestRule.onRoot().performTouchInput { swipeUp() }
-//        composeTestRule.waitForIdle()
-//        composeTestRule.onNodeWithTag("Item 1").assertIsNotDisplayed()
-//
-//        // Check that the map didn't change
-//        startingPosition.assertEquals(cameraPositionState.position.target)
-//    }
->>>>>>> 93575a1f
 
 //    @Test
 //    fun testPanMapUp_MapCameraChangesColumnDoesNotScroll() {
