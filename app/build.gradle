--- conflicted
+++ resolved
@@ -55,21 +55,10 @@
     androidTestImplementation "androidx.compose.ui:ui-test-junit4:$compose_version"
     androidTestImplementation "org.jetbrains.kotlinx:kotlinx-coroutines-test:1.6.0"
 
-<<<<<<< HEAD
-    // For debugging purposes, uncomment the implementation project declaration
-    // so that the sample app can use the local state of the `maps-compose`
-    // module.
-    // However, this should remain uncommented on the `main` branch so that
-    // the maven declaration of Maps Compose can be used as a snippet.
-    implementation project(':maps-compose')
-    // [END_EXCLUDE]
-    //implementation  "com.google.maps.android:maps-compose:2.2.1"
-=======
     // Uncomment the implementation 'com.google...` declaration and comment out the project
     // declaration if you want to test the sample app with a Maven Central release of the library.
     //implementation  "com.google.maps.android:maps-compose:2.2.1"
     implementation project(':maps-compose')
->>>>>>> 4a11c032
     implementation 'com.google.android.gms:play-services-maps:18.0.2'
 }
 
